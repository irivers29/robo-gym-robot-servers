#!/usr/bin/env python

import rospy
import tf2_ros
import tf_conversions
import geometry_msgs.msg
from geometry_msgs.msg import Twist, Pose, Pose2D
from gazebo_msgs.msg import ModelState, ContactsState
from gazebo_msgs.srv import GetModelState, SetModelState, GetLinkState
from gazebo_msgs.srv import SetModelConfiguration, SetModelConfigurationRequest
from sensor_msgs.msg import JointState
from std_msgs.msg import Int32MultiArray
from trajectory_msgs.msg import JointTrajectoryPoint, JointTrajectory
from std_msgs.msg import Float64MultiArray, Header, Bool
from std_srvs.srv import Empty
from visualization_msgs.msg import Marker
from nav_msgs.msg import Odometry
import PyKDL
import copy
from threading import Event
import time
from robo_gym_server_modules.robot_server.grpc_msgs.python import robot_server_pb2


class UrRosBridge:

    def __init__(self, real_robot=False, ur_model = 'ur10'):

        # Event is clear while initialization or set_state is going on
        self.reset = Event()
        self.reset.clear()
        self.get_state_event = Event()
        self.get_state_event.set()

        self.real_robot = real_robot

        # joint_trajectory_command_handler publisher
        self.arm_cmd_pub = rospy.Publisher('env_arm_command', JointTrajectory, queue_size=1)

        # Target RViz Marker publisher
        self.target_pub = rospy.Publisher('target_marker', Marker, queue_size=10)

        # move_objects controller publisher
        self.move_objects_pub = rospy.Publisher('move_objects', Bool, queue_size=10)

        self.target = [0.0] * 6
        self.ur_state = [0.0] * 12

        rospy.Subscriber("joint_states", JointState, self.callbackUR)

        # TF2 Listener
        self.tf2_buffer = tf2_ros.Buffer()
        self.tf2_listener = tf2_ros.TransformListener(self.tf2_buffer)

        # Static TF2 Broadcaster
        self.static_tf2_broadcaster = tf2_ros.StaticTransformBroadcaster()

        # Robot control rate
        self.sleep_time = (1.0 / rospy.get_param("~action_cycle_rate")) - 0.01
        self.control_period = rospy.Duration.from_sec(self.sleep_time)

        self.reference_frame = rospy.get_param("~reference_frame", "base")
        self.ee_frame = 'tool0'

        self.max_velocity_scale_factor = float(rospy.get_param("~max_velocity_scale_factor"))
        if ur_model == 'ur3' or ur_model == 'ur3e':
            self.absolute_ur_joint_vel_limits = [3.14, 3.14, 3.14, 6.28, 6.28, 6.28]
        elif ur_model == 'ur5' or ur_model == 'ur5e':
            self.absolute_ur_joint_vel_limits = [3.14, 3.14, 3.14, 3.14, 3.14, 3.14]
        elif ur_model == 'ur10' or ur_model == 'ur10e' or ur_model == 'ur16e':
            self.absolute_ur_joint_vel_limits = [3.14, 2.09, 2.09, 3.14, 3.14, 3.14]
        else:
            raise ValueError('ur_model not recognized')
        self.ur_joint_vel_limits = [self.max_velocity_scale_factor * i for i in self.absolute_ur_joint_vel_limits]
        # Minimum Trajectory Point time from start
        self.min_traj_duration = 0.5

        if not self.real_robot:
            # Subscribers to link collision sensors topics

            rospy.Subscriber("shoulder_collision", ContactsState, self.shoulder_collision_callback)
            rospy.Subscriber("upper_arm_collision", ContactsState, self.upper_arm_collision_callback)
            rospy.Subscriber("forearm_collision", ContactsState, self.forearm_collision_callback)
            rospy.Subscriber("wrist_1_collision", ContactsState, self.wrist_1_collision_callback)
            rospy.Subscriber("wrist_2_collision", ContactsState, self.wrist_2_collision_callback)
            rospy.Subscriber("wrist_3_collision", ContactsState, self.wrist_3_collision_callback)

            # Initialization of collision sensor flags
            self.collision_sensors = dict.fromkeys(["shoulder", "upper_arm", "forearm", "wrist_1", "wrist_2", "wrist_3"], False)

        #TODO
        self.safe_to_move = True

         # Target mode
        self.target_mode = rospy.get_param("~target_mode", '1object')

        # Objects parameters
        self.objects_controller = rospy.get_param("objects_controller", False)
        self.n_objects = int(rospy.get_param("n_objects"))

        # Get objects model name
        if self.objects_controller:
            self.objects_model_name = []
            for i in range(self.n_objects):
                self.objects_model_name.append(rospy.get_param("object_" + repr(i) + "_model_name"))
        
        # Get objects TF Frame
        self.objects_frame = []
        for i in range(self.n_objects):
            self.objects_frame.append(rospy.get_param("object_" + repr(i) + "_frame"))


        # camera1
        self.use_voxel_occupancy = rospy.get_param("~use_voxel_occupancy", False) # e.g. for target_mode=1moving1point_2_2_4_voxel
        self.use_voxel_occupancy = True
        if self.use_voxel_occupancy: 
            rospy.Subscriber("occupancy_state", Int32MultiArray, self.voxel_occupancy_callback)
            if self.target_mode == '1moving1point_2_2_4_voxel':
                self.voxel_occupancy = [0.0] * 16


    def get_state(self):
        self.get_state_event.clear()
        # Get environment state
<<<<<<< HEAD
        state = []
        if self.target_mode == 'fixed':
            trans = self.tf2_buffer.lookup_transform(self.reference_frame, 'target', rospy.Time(0))
            target = [trans.transform.translation.x, trans.transform.translation.y, trans.transform.translation.z] + [0,0,0]
        elif self.target_mode == 'moving':
            trans = self.tf2_buffer.lookup_transform(self.reference_frame, self.objects_frame[0], rospy.Time(0))
            target = [trans.transform.translation.x, trans.transform.translation.y, trans.transform.translation.z] + [0,0,0]
        elif self.target_mode == '1object':
            trans = self.tf2_buffer.lookup_transform(self.reference_frame, self.objects_frame[0], rospy.Time(0))
            target = [trans.transform.translation.x, trans.transform.translation.y, trans.transform.translation.z] + [0,0,0]
        elif self.target_mode == '2moving':
            if self.real_robot:
                (t_position, t_quaternion) = self.tf_listener.lookupTransform(self.reference_frame, self.objects_frame[0], rospy.Time(0))
                target = t_position + [0,0,0]
                (o2_position, o2_quaternion) = self.tf_listener.lookupTransform(self.reference_frame, self.objects_frame[1], rospy.Time(0))
                object2 = o2_position + [0,0,0]
            else:
                # Target
                t_pose = self.get_model_state_pose(self.objects_model_name[0])
                # Convert orientation target from Quaternion to RPY
                t_quaternion = PyKDL.Rotation.Quaternion(t_pose[3], t_pose[4], t_pose[5], t_pose[6])
                t_r,t_p,t_y = t_quaternion.GetRPY()
                target = t_pose[0:3] + [t_r,t_p,t_y]
                # Object 02
                o2_pose = self.get_model_state_pose(self.objects_model_name[1])
                # Convert orientation target from Quaternion to RPY
                o2_quaternion = PyKDL.Rotation.Quaternion(o2_pose[3], o2_pose[4], o2_pose[5], o2_pose[6])
                o2_r,o2_p,o2_y = o2_quaternion.GetRPY()
                object2 = o2_pose[0:3] + [o2_r,o2_p,o2_y]

        elif self.target_mode == '2moving2points':

            (forearm_position, forearm_quaternion) = self.tf_listener.lookupTransform(self.reference_frame, 'forearm_link', rospy.Time(0))
            forearm_to_ref_tf = forearm_position + forearm_quaternion
            
            if self.real_robot:
                (t_position, t_quaternion) = self.tf_listener.lookupTransform(self.reference_frame, self.objects_frame[0], rospy.Time(0))
                target = t_position + [0,0,0]
                (o2_position, o2_quaternion) = self.tf_listener.lookupTransform(self.reference_frame, self.objects_frame[1], rospy.Time(0))
                object2 = o2_position + [0,0,0]
            else:
                # Target
                t_pose = self.get_model_state_pose(self.objects_model_name[0])
                # Convert orientation target from Quaternion to RPY
                t_quaternion = PyKDL.Rotation.Quaternion(t_pose[3], t_pose[4], t_pose[5], t_pose[6])
                t_r,t_p,t_y = t_quaternion.GetRPY()
                target = t_pose[0:3] + [t_r,t_p,t_y]
                # Object 02
                o2_pose = self.get_model_state_pose(self.objects_model_name[1])
                # Convert orientation target from Quaternion to RPY
                o2_quaternion = PyKDL.Rotation.Quaternion(o2_pose[3], o2_pose[4], o2_pose[5], o2_pose[6])
                o2_r,o2_p,o2_y = o2_quaternion.GetRPY()
                object2 = o2_pose[0:3] + [o2_r,o2_p,o2_y]
=======
        state =[]
        if self.target_mode == '1object':
            trans = self.tf2_buffer.lookup_transform(self.reference_frame, self.objects_frame[0], rospy.Time(0))
            target = [trans.transform.translation.x, trans.transform.translation.y, trans.transform.translation.z] + [0,0,0]
>>>>>>> 9948209b

        elif self.target_mode == '1moving2points':

            trans = self.tf2_buffer.lookup_transform(self.reference_frame, self.objects_frame[0], rospy.Time(0))
            target = [trans.transform.translation.x, trans.transform.translation.y, trans.transform.translation.z] + [0,0,0]

            forearm_to_ref_trans = self.tf2_buffer.lookup_transform(self.reference_frame, 'forearm_link', rospy.Time(0))
            forearm_to_ref_tf = [forearm_to_ref_trans.transform.translation.x, forearm_to_ref_trans.transform.translation.y, \
                                    forearm_to_ref_trans.transform.translation.z, forearm_to_ref_trans.transform.rotation.x, \
                                    forearm_to_ref_trans.transform.rotation.y, forearm_to_ref_trans.transform.rotation.z, \
                                    forearm_to_ref_trans.transform.rotation.w]
            
        # elif self.target_mode == '1moving1point_2_2_4_voxel':
            
<<<<<<< HEAD
            (forearm_position, forearm_quaternion) = self.tf_listener.lookupTransform(self.reference_frame, 'forearm_link', rospy.Time(0))
            forearm_to_ref_tf = forearm_position + forearm_quaternion

            if self.real_robot:
                # (t_position, t_quaternion) = self.tf_listener.lookupTransform(self.reference_frame,self.objects_frame[0],rospy.Time(0))
                raise NotImplementedError("voxelisation of real robot not yet implemented")
            else:
                pose = self.get_model_state_pose(self.objects_model_name[0])
                # Convert orientation target from Quaternion to RPY
                quaternion = PyKDL.Rotation.Quaternion(pose[3], pose[4], pose[5], pose[6])
                r,p,y = quaternion.GetRPY()
                target = pose[0:3] + [r, p, y]
                voxel_occupancy = self.voxel_occupancy
=======
        #     (forearm_position, forearm_quaternion) = self.tf_listener.lookupTransform(self.reference_frame,'forearm_link',rospy.Time(0))
        #     forearm_to_ref_tf = forearm_position + forearm_quaternion

        #     if self.real_robot:
        #         # (t_position, t_quaternion) = self.tf_listener.lookupTransform(self.reference_frame,self.objects_frame[0],rospy.Time(0))
        #         raise NotImplementedError("voxelisation of real robot not yet implemented")
        #     else:
        #         pose = self.get_model_state_pose(self.objects_model_name[0])
        #         # Convert orientation target from Quaternion to RPY
        #         quaternion = PyKDL.Rotation.Quaternion(pose[3],pose[4],pose[5],pose[6])
        #         r,p,y = quaternion.GetRPY()
        #         target = pose[0:3] + [r,p,y]
        #         voxel_occupancy = self.voxel_occupancy
>>>>>>> 9948209b
        else: 
            raise ValueError
            
        ur_state = copy.deepcopy(self.ur_state)

<<<<<<< HEAD
        (position, quaternion) = self.tf_listener.lookupTransform(self.reference_frame, self.ee_frame, rospy.Time(0))

        ee_to_base_transform = position + quaternion
=======
        ee_to_ref_frame_transform = self.tf2_buffer.lookup_transform(self.reference_frame, self.ee_frame, rospy.Time(0))
        ee_to_ref_frame_transform_list = [ee_to_ref_frame_transform.transform.translation.x, ee_to_ref_frame_transform.transform.translation.y, \
                                            ee_to_ref_frame_transform.transform.translation.z, ee_to_ref_frame_transform.transform.rotation.x, \
                                            ee_to_ref_frame_transform.transform.rotation.y, ee_to_ref_frame_transform.transform.rotation.z, \
                                            ee_to_ref_frame_transform.transform.rotation.w]
>>>>>>> 9948209b

        if self.real_robot:
            ur_collision = False
        else:
            ur_collision = any(self.collision_sensors.values())

        self.get_state_event.set()

        # Create and fill State message
        msg = robot_server_pb2.State()
        msg.state.extend(target)
        msg.state.extend(ur_state)
        msg.state.extend(ee_to_ref_frame_transform_list)
        msg.state.extend([ur_collision])
        if self.target_mode == '1moving2points':
            msg.state.extend(forearm_to_ref_tf)
        # if self.target_mode == '1moving1point_2_2_4_voxel':
        #     msg.state.extend(forearm_to_ref_tf) # keep it in for now 
        #     msg.state.extend(voxel_occupancy)
        msg.success = 1
        
        return msg

    def set_state(self, state_msg):
        # Set environment state
        state = state_msg.state 
        # Clear reset Event
        self.reset.clear()

        # Setup Objects movement
        if self.objects_controller:
            # Stop movement of objects
            msg = Bool()
            msg.data = False
            self.move_objects_pub.publish(msg)

            # Loop through all the string_params and float_params and set them as ROS parameters
            for param in state_msg.string_params:
                rospy.set_param(param, state_msg.string_params[param])

            for param in state_msg.float_params:
                rospy.set_param(param, state_msg.float_params[param])

        # UR Joints Positions
        reset_steps = int(15.0 / self.sleep_time)
        for i in range(reset_steps):
            self.publish_env_arm_cmd(state[6:12])
        if not self.real_robot:
            # Reset collision sensors flags
            self.collision_sensors.update(dict.fromkeys(["shoulder", "upper_arm", "forearm", "wrist_1", "wrist_2", "wrist_3"], False))
        # Start movement of objects
        if self.objects_controller:
            msg = Bool()
            msg.data = True
            self.move_objects_pub.publish(msg)

        self.reset.set()
        rospy.sleep(self.control_period)

        return 1

    def publish_env_arm_cmd(self, position_cmd):
        """Publish environment JointTrajectory msg.

        Publish JointTrajectory message to the env_command topic.

        Args:
            position_cmd (type): Description of parameter `positions`.

        Returns:
            type: Description of returned object.

        """

        if self.safe_to_move:
            msg = JointTrajectory()
            msg.header = Header()
            msg.joint_names = ["elbow_joint", "shoulder_lift_joint", "shoulder_pan_joint", \
                                "wrist_1_joint", "wrist_2_joint", "wrist_3_joint"]
            msg.points=[JointTrajectoryPoint()]
            msg.points[0].positions = position_cmd
            dur = []
            for i in range(len(msg.joint_names)):
                # !!! Be careful here with ur_state index
                pos = self.ur_state[i]
                cmd = position_cmd[i]
                max_vel = self.ur_joint_vel_limits[i]
                dur.append(max(abs(cmd-pos)/max_vel, self.min_traj_duration))

            msg.points[0].time_from_start = rospy.Duration.from_sec(max(dur))
            self.arm_cmd_pub.publish(msg)
            rospy.sleep(self.control_period)
            return position_cmd
        else:
            rospy.sleep(self.control_period)
            return [0.0] * 6

    def get_model_state(self, model_name, relative_entity_name=''):
        # method used to retrieve model state from gazebo simulation

        rospy.wait_for_service('/gazebo/get_model_state')
        try:
            model_state = rospy.ServiceProxy('/gazebo/get_model_state', GetModelState)
            model_coordinates = model_state(model_name, relative_entity_name)
            x = model_coordinates.pose.position.x
            y = model_coordinates.pose.position.y

            orientation = PyKDL.Rotation.Quaternion(model_coordinates.pose.orientation.x,
                                                 model_coordinates.pose.orientation.y,
                                                 model_coordinates.pose.orientation.z,
                                                 model_coordinates.pose.orientation.w)

            euler_orientation = orientation.GetRPY()
            yaw = euler_orientation[2]

            x_vel = model_coordinates.twist.linear.x
            y_vel = model_coordinates.twist.linear.y
            yaw_vel = model_coordinates.twist.angular.z

            return [x, y, yaw, x_vel, y_vel, yaw_vel]
        except rospy.ServiceException as e:
            print("Service call failed:" + e)
    
    def get_model_state_pose(self, model_name, relative_entity_name=''):
        # method used to retrieve model pose from gazebo simulation

        rospy.wait_for_service('/gazebo/get_model_state')
        try:
            model_state = rospy.ServiceProxy('/gazebo/get_model_state', GetModelState)
            s = model_state(model_name, relative_entity_name)

            pose = [s.pose.position.x, s.pose.position.y, s.pose.position.z, \
                    s.pose.orientation.x, s.pose.orientation.y, s.pose.orientation.z, s.pose.orientation.w]

            return pose
        except rospy.ServiceException as e:
            print("Service call failed:" + e)

    def get_link_state(self, link_name, reference_frame=''):
        # method used to retrieve link state from gazebo simulation

        rospy.wait_for_service('/gazebo/get_link_state')
        try:
            link_state_srv = rospy.ServiceProxy('/gazebo/get_link_state', GetLinkState)
            link_coordinates = link_state_srv(link_name, reference_frame).link_state
            x = link_coordinates.pose.position.x
            y = link_coordinates.pose.position.y
            z = link_coordinates.pose.position.z

            orientation = PyKDL.Rotation.Quaternion(link_coordinates.pose.orientation.x,
                                                 link_coordinates.pose.orientation.y,
                                                 link_coordinates.pose.orientation.z,
                                                 link_coordinates.pose.orientation.w)

            euler_orientation = orientation.GetRPY()
            roll = euler_orientation[0]
            pitch = euler_orientation[1]
            yaw = euler_orientation[2]

            x_vel = link_coordinates.twist.linear.x
            y_vel = link_coordinates.twist.linear.y
            z_vel = link_coordinates.twist.linear.z
            roll_vel = link_coordinates.twist.angular.x
            pitch_vel = link_coordinates.twist.angular.y
            yaw_vel = link_coordinates.twist.angular.z

            return x, y, z, roll, pitch, yaw, x_vel, y_vel, z_vel, roll_vel, pitch_vel, yaw_vel
        except rospy.ServiceException as e:
            print("Service call failed:" + e)

    def publish_target_marker(self, target_pose):
        t_marker = Marker()
        t_marker.type = 1  # =>CUBE
        t_marker.action = 0
        t_marker.frame_locked = 1
        t_marker.pose.position.x = target_pose[0]
        t_marker.pose.position.y = target_pose[1]
        t_marker.pose.position.z = target_pose[2]
        rpy_orientation = PyKDL.Rotation.RPY(target_pose[3], target_pose[4], target_pose[5])
        q_orientation = rpy_orientation.GetQuaternion()
        t_marker.pose.orientation.x = q_orientation[0]
        t_marker.pose.orientation.y = q_orientation[1]
        t_marker.pose.orientation.z = q_orientation[2]
        t_marker.pose.orientation.w = q_orientation[3]
        t_marker.scale.x = 0.1
        t_marker.scale.y = 0.1
        t_marker.scale.z = 0.1
        t_marker.id = 0
        t_marker.header.stamp = rospy.Time.now()
        t_marker.header.frame_id = self.reference_frame
        t_marker.color.a = 0.7
        t_marker.color.r = 1.0  # red
        t_marker.color.g = 0.0
        t_marker.color.b = 0.0
        self.target_pub.publish(t_marker)

    def broadcast_static_tf2_transform(self, frame_id, child_frame_id, pose):

        t = geometry_msgs.msg.TransformStamped()

        t.header.stamp = rospy.Time.now()
        t.header.frame_id = frame_id        # world
        t.child_frame_id = child_frame_id   # object
        t.transform.translation.x = pose[0]
        t.transform.translation.y = pose[1]
        t.transform.translation.z = pose[2]
        q = tf_conversions.transformations.quaternion_from_euler(pose[3], pose[4], pose[5])
        t.transform.rotation.x = q[0]
        t.transform.rotation.y = q[1]
        t.transform.rotation.z = q[2]
        t.transform.rotation.w = q[3]

        self.static_tf2_broadcaster.sendTransform(t)

    def callbackUR(self,data):
        if self.get_state_event.is_set():
            self.ur_state[0:6]  = data.position[0:6]
            self.ur_state[6:12] = data.velocity[0:6]

    def shoulder_collision_callback(self, data):
        if data.states == []:
            pass
        else:
            self.collision_sensors["shoulder"] = True

    def upper_arm_collision_callback(self, data):
        if data.states == []:
            pass
        else:
            self.collision_sensors["upper_arm"] = True

    def forearm_collision_callback(self, data):
        if data.states == []:
            pass
        else:
            self.collision_sensors["forearm"] = True

    def wrist_1_collision_callback(self, data):
        if data.states == []:
            pass
        else:
            self.collision_sensors["wrist_1"] = True

    def wrist_2_collision_callback(self, data):
        if data.states == []:
            pass
        else:
            self.collision_sensors["wrist_2"] = True

    def wrist_3_collision_callback(self, data):
        if data.states == []:
            pass
        else:
            self.collision_sensors["wrist_3"] = True

    def voxel_occupancy_callback(self, msg):
        if self.get_state_event.is_set():
            # occupancy_3d_array = np.reshape(msg.data, [dim.size for dim in msg.layout.dim])
            self.voxel_occupancy = msg.data
        else:
            pass<|MERGE_RESOLUTION|>--- conflicted
+++ resolved
@@ -122,66 +122,10 @@
     def get_state(self):
         self.get_state_event.clear()
         # Get environment state
-<<<<<<< HEAD
-        state = []
-        if self.target_mode == 'fixed':
-            trans = self.tf2_buffer.lookup_transform(self.reference_frame, 'target', rospy.Time(0))
-            target = [trans.transform.translation.x, trans.transform.translation.y, trans.transform.translation.z] + [0,0,0]
-        elif self.target_mode == 'moving':
-            trans = self.tf2_buffer.lookup_transform(self.reference_frame, self.objects_frame[0], rospy.Time(0))
-            target = [trans.transform.translation.x, trans.transform.translation.y, trans.transform.translation.z] + [0,0,0]
-        elif self.target_mode == '1object':
-            trans = self.tf2_buffer.lookup_transform(self.reference_frame, self.objects_frame[0], rospy.Time(0))
-            target = [trans.transform.translation.x, trans.transform.translation.y, trans.transform.translation.z] + [0,0,0]
-        elif self.target_mode == '2moving':
-            if self.real_robot:
-                (t_position, t_quaternion) = self.tf_listener.lookupTransform(self.reference_frame, self.objects_frame[0], rospy.Time(0))
-                target = t_position + [0,0,0]
-                (o2_position, o2_quaternion) = self.tf_listener.lookupTransform(self.reference_frame, self.objects_frame[1], rospy.Time(0))
-                object2 = o2_position + [0,0,0]
-            else:
-                # Target
-                t_pose = self.get_model_state_pose(self.objects_model_name[0])
-                # Convert orientation target from Quaternion to RPY
-                t_quaternion = PyKDL.Rotation.Quaternion(t_pose[3], t_pose[4], t_pose[5], t_pose[6])
-                t_r,t_p,t_y = t_quaternion.GetRPY()
-                target = t_pose[0:3] + [t_r,t_p,t_y]
-                # Object 02
-                o2_pose = self.get_model_state_pose(self.objects_model_name[1])
-                # Convert orientation target from Quaternion to RPY
-                o2_quaternion = PyKDL.Rotation.Quaternion(o2_pose[3], o2_pose[4], o2_pose[5], o2_pose[6])
-                o2_r,o2_p,o2_y = o2_quaternion.GetRPY()
-                object2 = o2_pose[0:3] + [o2_r,o2_p,o2_y]
-
-        elif self.target_mode == '2moving2points':
-
-            (forearm_position, forearm_quaternion) = self.tf_listener.lookupTransform(self.reference_frame, 'forearm_link', rospy.Time(0))
-            forearm_to_ref_tf = forearm_position + forearm_quaternion
-            
-            if self.real_robot:
-                (t_position, t_quaternion) = self.tf_listener.lookupTransform(self.reference_frame, self.objects_frame[0], rospy.Time(0))
-                target = t_position + [0,0,0]
-                (o2_position, o2_quaternion) = self.tf_listener.lookupTransform(self.reference_frame, self.objects_frame[1], rospy.Time(0))
-                object2 = o2_position + [0,0,0]
-            else:
-                # Target
-                t_pose = self.get_model_state_pose(self.objects_model_name[0])
-                # Convert orientation target from Quaternion to RPY
-                t_quaternion = PyKDL.Rotation.Quaternion(t_pose[3], t_pose[4], t_pose[5], t_pose[6])
-                t_r,t_p,t_y = t_quaternion.GetRPY()
-                target = t_pose[0:3] + [t_r,t_p,t_y]
-                # Object 02
-                o2_pose = self.get_model_state_pose(self.objects_model_name[1])
-                # Convert orientation target from Quaternion to RPY
-                o2_quaternion = PyKDL.Rotation.Quaternion(o2_pose[3], o2_pose[4], o2_pose[5], o2_pose[6])
-                o2_r,o2_p,o2_y = o2_quaternion.GetRPY()
-                object2 = o2_pose[0:3] + [o2_r,o2_p,o2_y]
-=======
         state =[]
         if self.target_mode == '1object':
             trans = self.tf2_buffer.lookup_transform(self.reference_frame, self.objects_frame[0], rospy.Time(0))
             target = [trans.transform.translation.x, trans.transform.translation.y, trans.transform.translation.z] + [0,0,0]
->>>>>>> 9948209b
 
         elif self.target_mode == '1moving2points':
 
@@ -196,21 +140,6 @@
             
         # elif self.target_mode == '1moving1point_2_2_4_voxel':
             
-<<<<<<< HEAD
-            (forearm_position, forearm_quaternion) = self.tf_listener.lookupTransform(self.reference_frame, 'forearm_link', rospy.Time(0))
-            forearm_to_ref_tf = forearm_position + forearm_quaternion
-
-            if self.real_robot:
-                # (t_position, t_quaternion) = self.tf_listener.lookupTransform(self.reference_frame,self.objects_frame[0],rospy.Time(0))
-                raise NotImplementedError("voxelisation of real robot not yet implemented")
-            else:
-                pose = self.get_model_state_pose(self.objects_model_name[0])
-                # Convert orientation target from Quaternion to RPY
-                quaternion = PyKDL.Rotation.Quaternion(pose[3], pose[4], pose[5], pose[6])
-                r,p,y = quaternion.GetRPY()
-                target = pose[0:3] + [r, p, y]
-                voxel_occupancy = self.voxel_occupancy
-=======
         #     (forearm_position, forearm_quaternion) = self.tf_listener.lookupTransform(self.reference_frame,'forearm_link',rospy.Time(0))
         #     forearm_to_ref_tf = forearm_position + forearm_quaternion
 
@@ -224,23 +153,16 @@
         #         r,p,y = quaternion.GetRPY()
         #         target = pose[0:3] + [r,p,y]
         #         voxel_occupancy = self.voxel_occupancy
->>>>>>> 9948209b
         else: 
             raise ValueError
             
         ur_state = copy.deepcopy(self.ur_state)
 
-<<<<<<< HEAD
-        (position, quaternion) = self.tf_listener.lookupTransform(self.reference_frame, self.ee_frame, rospy.Time(0))
-
-        ee_to_base_transform = position + quaternion
-=======
         ee_to_ref_frame_transform = self.tf2_buffer.lookup_transform(self.reference_frame, self.ee_frame, rospy.Time(0))
         ee_to_ref_frame_transform_list = [ee_to_ref_frame_transform.transform.translation.x, ee_to_ref_frame_transform.transform.translation.y, \
                                             ee_to_ref_frame_transform.transform.translation.z, ee_to_ref_frame_transform.transform.rotation.x, \
                                             ee_to_ref_frame_transform.transform.rotation.y, ee_to_ref_frame_transform.transform.rotation.z, \
                                             ee_to_ref_frame_transform.transform.rotation.w]
->>>>>>> 9948209b
 
         if self.real_robot:
             ur_collision = False
