--- conflicted
+++ resolved
@@ -239,10 +239,6 @@
                 # Generate Movement Trajectories
                 objects_trajectories = []
                 for i in range(self.n_objects):
-<<<<<<< HEAD
-                    function = rospy.get_param("object_" + repr(i) + "_function")
-                    if function == "triangle_wave":
-=======
                     function = rospy.get_param("object_" + repr(i) +"_function")
                     if function  == "fixed_position":
                         x = rospy.get_param("object_" + repr(i) + "_x")
@@ -250,7 +246,6 @@
                         z = rospy.get_param("object_" + repr(i) + "_z")
                         x_trajectory, y_trajectory, z_trajectory = self.get_fixed_position(x,y,z)
                     elif function == "triangle_wave":
->>>>>>> 2b71a033
                         x = rospy.get_param("object_" + repr(i) + "_x")
                         y = rospy.get_param("object_" + repr(i) + "_y")
                         a = rospy.get_param("object_" + repr(i) + "_z_amplitude")
